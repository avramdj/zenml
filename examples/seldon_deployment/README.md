--- conflicted
+++ resolved
@@ -292,13 +292,8 @@
 
 Configuring the stack can be done like this:
 
-<<<<<<< HEAD
-```shell
-zenml integration install s3 kubeflow seldon
-=======
-```
+```shell
 zenml integration install s3 aws kubeflow seldon
->>>>>>> d407683f
 
 zenml artifact-store register aws --type=s3 --path=s3://mybucket
 zenml model-deployer register seldon_aws --type=seldon \
@@ -313,9 +308,6 @@
 zenml stack set aws
 ```
 
-<<<<<<< HEAD
-### 🏃️Run the code
-=======
 ZenML will manage the Seldon Core deployments inside the same `kubeflow`
 namespace where the Kubeflow pipelines are running. You also have to update the set of
 permissions granted by Kubeflow to the Kubernetes service account in the context
@@ -447,24 +439,20 @@
 ┗━━━━━━━━━━━━━┷━━━━━━━━━━━━━━━━━━━━━━━━━━━━━━━┷━━━━━━━━━━━━━━━━━━━━━━━━━━━━━━━┛
 ```
 
-### Run the project
->>>>>>> d407683f
+### 🏃️Run the code
 To run the continuous deployment pipeline:
 
 ```shell
-python run.py --deploy
+python run.py --config deploy
 ```
 
 Example output when run with the local orchestrator stack:
 
-<<<<<<< HEAD
-```shell
-zenml/seldon_deployment$ python run.py --secret seldon-init-container-secret --deploy --min-accuracy 0.80 --model-flavor sklearn
-=======
-```
-zenml/seldon_deployment$ python run.py --deploy --min-accuracy 0.80 --model-flavor sklearn
->>>>>>> d407683f
-
+```shell
+examples/seldon_deployment$ python run.py --config deploy --min-accuracy 0.80 --model-flavor sklearn
+```
+
+```shell
 2022-04-06 15:40:28.903233: W tensorflow/stream_executor/platform/default/dso_loader.cc:64] Could not load dynamic library 'libcudart.so.11.0'; dlerror: libcudart.so.11.0: cannot open shared object file: No such file or directory
 2022-04-06 15:40:28.903253: I tensorflow/stream_executor/cuda/cudart_stub.cc:29] Ignore above cudart dlerror if you do not have a GPU set up on your machine.
 Creating run for pipeline: `continuous_deployment_pipeline`
@@ -505,11 +493,7 @@
 the model and update the deployment server to serve the new model:
 
 ```shell
-<<<<<<< HEAD
-python run.py --secret seldon-init-container-secret --config deploy --epochs=10 --lr=0.1
-=======
-python run.py --deploy --epochs=10 --lr=0.1
->>>>>>> d407683f
+python run.py --config deploy --epochs=10 --lr=0.1
 ```
 
 If the input hyperparameter argument values are not changed, the pipeline
@@ -522,17 +506,13 @@
 server to perform an online prediction. To run the inference pipeline:
 
 ```shell
-<<<<<<< HEAD
-python run.py --secret seldon-init-container-secret --config predict
-=======
-python run.py --predict
->>>>>>> d407683f
+python run.py --config predict
 ```
 
 Example output when run with the local orchestrator stack:
 
 ```shell
-python run.py --config predict --model-flavor sklearn
+examples/seldon_deployment$ python run.py --config predict --model-flavor sklearn
 ```
 
 ```shell
@@ -568,13 +548,8 @@
 training and the Seldon Core model server implementation, the `--model-flavor`
 command line argument can be used:
 
-<<<<<<< HEAD
-```shell
-python run.py --secret seldon-init-container-secret --model-flavor sklearn --penalty=l2
-=======
-```
-python run.py --deploy --predict --model-flavor sklearn --penalty=l2
->>>>>>> d407683f
+```
+python run.py --model-flavor sklearn --penalty=l2
 ```
 
 The `zenml served-models list` CLI command can be run to list the active model servers:
