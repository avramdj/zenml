--- conflicted
+++ resolved
@@ -65,16 +65,6 @@
 
 In general, we follow the ["fork-and-pull" Git workflow](https://github.com/susam/gitpr)
 
-<<<<<<< HEAD
-1. Fork the repository to your own Github account
-2. Clone the project to your machine
-3. Create a branch locally with a succinct but descriptive name
-4. Commit changes to the branch
-5. Following any formatting and testing guidelines specific to this repo
-6. Push changes to your fork
-7. Open a PR in our repository (to the `develop` branch, NOT `main`) and follow the PR template so that we can
-   efficiently review the changes.
-=======
 1. Review and sign the [Contributor License Agreement](https://cla-assistant.io/zenml-io/zenml) (CLA).
 2. Fork the repository to your own Github account
 3. Clone the project to your machine
@@ -83,7 +73,6 @@
 6. Following any formatting and testing guidelines specific to this repo
 7. Push changes to your fork
 8. Open a PR in our repository (to the `develop` branch, **NOT** `main`) and follow the PR template so that we can efficiently review the changes.
->>>>>>> 786ffe8d
 
 ### 🧐 Linting, formatting, and tests
 
