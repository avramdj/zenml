#  Copyright (c) ZenML GmbH 2020. All Rights Reserved.
#
#  Licensed under the Apache License, Version 2.0 (the "License");
#  you may not use this file except in compliance with the License.
#  You may obtain a copy of the License at:
#
#       http://www.apache.org/licenses/LICENSE-2.0
#
#  Unless required by applicable law or agreed to in writing, software
#  distributed under the License is distributed on an "AS IS" BASIS,
#  WITHOUT WARRANTIES OR CONDITIONS OF ANY KIND, either express
#  or implied. See the License for the specific language governing
#  permissions and limitations under the License.
"""Base ZenML repository"""

import os
from typing import List, Optional

from git import InvalidGitRepositoryError  # type: ignore[attr-defined]

from zenml.artifact_stores.local_artifact_store import LocalArtifactStore
from zenml.config.global_config import GlobalConfig
from zenml.core.constants import ZENML_DIR_NAME
from zenml.core.git_wrapper import GitWrapper
from zenml.core.local_service import LocalService
from zenml.exceptions import InitializationException
from zenml.logger import get_logger
from zenml.metadata.sqlite_metadata_wrapper import SQLiteMetadataStore
from zenml.orchestrators.local.local_orchestrator import LocalOrchestrator
from zenml.post_execution.pipeline import PipelineView
from zenml.stacks.base_stack import BaseStack
from zenml.utils import path_utils
from zenml.utils.analytics_utils import (
    FETCHED_STACK,
    GET_PIPELINES,
    SET_STACK,
    track,
)

logger = get_logger(__name__)


class Repository:
    """ZenML repository definition.

    Every ZenML project exists inside a ZenML repository.
    """

    def __init__(self, path: Optional[str] = None):
        """
        Construct reference a ZenML repository.

        Args:
            path (str): Path to root of repository
        """
        if path is None:
            try:
                # Start from cwd and traverse up until find zenml config.
                path = path_utils.get_zenml_dir(os.getcwd())
            except InitializationException:
                # If there isn't a zenml.config, use the cwd
                path = os.getcwd()

        if not path_utils.is_dir(path):
            raise FileNotFoundError(f"{path} does not exist or is not a dir!")
        self.path = path
        self.service = LocalService()

        # Hook up git, path needs to have a git folder.
        try:
            self.git_wrapper = GitWrapper(self.path)
        except InvalidGitRepositoryError:
            # We only need to raise exception in the `init_repo`, not in the
            #  constructor here. This makes it more relaxed in remote
            #  orchestration scenarios. We might want to revisit this.
            self.git_wrapper = None  # type: ignore[assignment]

    @staticmethod
    def init_repo(
        repo_path: str = os.getcwd(),
<<<<<<< HEAD
        stack: Optional[BaseStack] = None,
        analytics_opt_in: Optional[bool] = None,
    ) -> None:
=======
        stack: BaseStack = None,
        analytics_opt_in: bool = True,
    ):
>>>>>>> b65c4178
        """
        Initializes a git repo with zenml.

        Args:
            repo_path (str): path to root of a git repo
            stack: Initial stack.
            analytics_opt_in: opt-in flag for analytics code.

        Raises:
            InvalidGitRepositoryError: If repository is not a git repository.
            NoSuchPathError: If the repo_path does not exist.
        """
        # First check whether it already exists or not
        if path_utils.is_zenml_dir(repo_path):
            raise AssertionError(f"{repo_path} is already initialized!")

        # Edit global config
        if analytics_opt_in is not None:
            gc = GlobalConfig()
            gc.analytics_opt_in = analytics_opt_in
            gc.update()

        try:
            GitWrapper(repo_path)
        except InvalidGitRepositoryError:
            raise InitializationException(
                f"{repo_path} is not a valid git repository. Please initialize"
                f" the repository with `git init`."
            )

        # Create the base dir
        zen_dir = os.path.join(repo_path, ZENML_DIR_NAME)
        path_utils.create_dir_recursive_if_not_exists(zen_dir)

        # set up metadata and artifact store defaults
        artifact_dir = os.path.join(zen_dir, "local_store")
        metadata_dir = os.path.join(artifact_dir, "metadata.db")

        if stack is None:
            service = LocalService()

            service.register_artifact_store(
                "local_artifact_store", LocalArtifactStore(path=artifact_dir)
            )

            service.register_metadata_store(
                "local_metadata_store", SQLiteMetadataStore(uri=metadata_dir)
            )

            service.register_orchestrator(
                "local_orchestrator", LocalOrchestrator()
            )

            service.register_stack(
                "local_stack",
                BaseStack(
                    metadata_store_name="local_metadata_store",
                    artifact_store_name="local_artifact_store",
                    orchestrator_name="local_orchestrator",
                ),
            )
            gc = GlobalConfig()
            gc.set_stack_for_repo(repo_path, "local_stack")

    def get_git_wrapper(self) -> GitWrapper:
        """Returns the git wrapper for the repo."""
        return self.git_wrapper

    def get_service(self) -> LocalService:
        """Returns the active service. For now, always local."""
        return self.service

    @track(event=SET_STACK)
    def set_active_stack(self, stack_key: str) -> None:
        """Set the active stack for the repo. This change is local for the
        machine.

        Args:
            stack_key: Key of the stack to set active.
        """
        gc = GlobalConfig()
        self.service.get_stack(stack_key)  # check if it exists
        gc.set_stack_for_repo(self.path, stack_key)
        gc.update()

    @track(event=FETCHED_STACK)
    def get_active_stack_key(self) -> str:
        """Get the active stack key from global config.

        Returns:
            Currently active stacks key.
        """
        gc = GlobalConfig()
        if self.path not in gc.repo_active_stacks:
            raise AssertionError(f"No active stack set for repo: {self.path}!")
        return gc.repo_active_stacks[self.path]

    def get_active_stack(self) -> BaseStack:
        """Get the active stack from global config.

        Returns:
            Currently active stack.
        """
        return self.service.get_stack(self.get_active_stack_key())

    @track(event=GET_PIPELINES)
    def get_pipelines(
        self, stack_key: Optional[str] = None
    ) -> List[PipelineView]:
        """Returns a list of all pipelines.

        Args:
            stack_key: If specified, pipelines in the metadata store of the
                given stack are returned. Otherwise pipelines in the metadata
                store of the currently active stack are returned.
        """
        stack_key = stack_key or self.get_active_stack_key()
        metadata_store = self.service.get_stack(stack_key).metadata_store
        return metadata_store.get_pipelines()

    def get_pipeline(
        self, pipeline_name: str, stack_key: Optional[str] = None
    ) -> Optional[PipelineView]:
        """Returns a pipeline for the given name or `None` if it doesn't exist.

        Args:
            pipeline_name: Name of the pipeline.
            stack_key: If specified, pipelines in the metadata store of the
                given stack are returned. Otherwise pipelines in the metadata
                store of the currently active stack are returned.
        """
        stack_key = stack_key or self.get_active_stack_key()
        metadata_store = self.service.get_stack(stack_key).metadata_store
        return metadata_store.get_pipeline(pipeline_name)

    def clean(self) -> None:
        """Deletes associated metadata store, pipelines dir and artifacts"""
        raise NotImplementedError<|MERGE_RESOLUTION|>--- conflicted
+++ resolved
@@ -78,15 +78,9 @@
     @staticmethod
     def init_repo(
         repo_path: str = os.getcwd(),
-<<<<<<< HEAD
         stack: Optional[BaseStack] = None,
-        analytics_opt_in: Optional[bool] = None,
+        analytics_opt_in: bool = True,
     ) -> None:
-=======
-        stack: BaseStack = None,
-        analytics_opt_in: bool = True,
-    ):
->>>>>>> b65c4178
         """
         Initializes a git repo with zenml.
 
