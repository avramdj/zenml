--- conflicted
+++ resolved
@@ -28,14 +28,9 @@
 
     - name: Get the version from the github branch name
       id: get_version
-<<<<<<< HEAD
-      run:
-        BRANCH=${{github.ref_name}}
-=======
       run: |
         BRANCH='${{github.ref_name}}'
         echo ${BRANCH}
->>>>>>> 10200ffc
         echo ${BRANCH#misc/}
         echo ::set-output name=VERSION::${BRANCH#misc/}
 
